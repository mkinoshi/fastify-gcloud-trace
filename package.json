{
  "name": "fastify-gcloud-trace",
  "version": "1.0.0",
  "description": "Google Cloud Trace API Connector for Fastify",
  "main": "index.js",
  "author": "Makoto Kinoshita",
  "license": "MIT",
  "private": false,
  "scripts": {
    "test": "tap 'test/**/*.js'",
    "test-ci": "tap --cov 'test/**/*.js'",
    "lint": "standard",
    "lint-ci": "standard"
  },
  "dependencies": {
    "@google-cloud/trace-agent": "^4.2.5",
<<<<<<< HEAD
    "lodash.get": "^4.4.2",
    "standard": "^14.3.3"
  },
  "devDependencies": {
    "rewire": "^5.0.0",
    "tap": "^14.10.7"
=======
    "lodash.get": "^4.4.2"
>>>>>>> 0a88b8e8
  }
}<|MERGE_RESOLUTION|>--- conflicted
+++ resolved
@@ -14,15 +14,11 @@
   },
   "dependencies": {
     "@google-cloud/trace-agent": "^4.2.5",
-<<<<<<< HEAD
-    "lodash.get": "^4.4.2",
-    "standard": "^14.3.3"
+    "lodash.get": "^4.4.2"
   },
   "devDependencies": {
     "rewire": "^5.0.0",
-    "tap": "^14.10.7"
-=======
-    "lodash.get": "^4.4.2"
->>>>>>> 0a88b8e8
+    "tap": "^14.10.7",
+    "standard": "^14.3.3"
   }
 }